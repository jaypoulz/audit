// Copyright 2021 The Audit Authors
//
// Licensed under the Apache License, Version 2.0 (the "License");
// you may not use this file except in compliance with the License.
// You may obtain a copy of the License at
//
//     http://www.apache.org/licenses/LICENSE-2.0
//
// Unless required by applicable law or agreed to in writing, software
// distributed under the License is distributed on an "AS IS" BASIS,
// WITHOUT WARRANTIES OR CONDITIONS OF ANY KIND, either express or implied.
// See the License for the specific language governing permissions and
// limitations under the License.

package bundles

import (
	"fmt"

	sq "github.com/Masterminds/squirrel"
	"github.com/blang/semver"
	"github.com/operator-framework/api/pkg/operators/v1alpha1"
	"github.com/operator-framework/audit/pkg"

	"github.com/operator-framework/audit/pkg/models"
)

type Data struct {
	AuditBundle []models.AuditBundle
	Flags       BindFlags
}

func (d *Data) PrepareReport() Report {
	var allColumns []Columns
	for _, v := range d.AuditBundle {

		col := Columns{}

		// do not add bundle which has not the label
		if len(d.Flags.Label) > 0 && !v.FoundLabel {
			continue
		}

		col.InvalidSkipRange = pkg.NotUsed
		col.InvalidVersioning = pkg.Unknown
		col.PackageName = v.PackageName
		col.BundlePath = v.OperatorBundleImagePath
		col.OperatorBundleName = v.OperatorBundleName
		col.DefaultChannel = v.DefaultChannel
		col.BundleChannel = v.BundleChannel
		col.AuditErrors = v.Errors
		col.SkipRange = v.SkipRangeDB
		col.Replace = v.ReplacesDB
		col.OperatorBundleVersion = v.VersionDB
		col.OCPLabel = v.OCPLabel
		col.BuildAt = v.BuildAt

		var csv *v1alpha1.ClusterServiceVersion
		if v.Bundle != nil && v.Bundle.CSV != nil {
			csv = v.Bundle.CSV
		} else if v.CSVFromIndexDB != nil {
			csv = v.CSVFromIndexDB
		}

		col.AddDataFromCSV(csv)
		col.AddDataFromBundle(v.Bundle)
		col.AddDataFromScorecard(v.ScorecardResults)
		col.AddDataFromValidators(v.ValidatorsResults)

		if len(col.OperatorBundleVersion) < 1 && len(v.VersionDB) > 0 {
			col.OperatorBundleVersion = v.VersionDB
		}

		if len(col.OperatorBundleVersion) > 0 {
			_, err := semver.Parse(col.OperatorBundleVersion)
			if err != nil {
				col.InvalidVersioning = pkg.GetYesOrNo(true)
			} else {
				col.InvalidVersioning = pkg.GetYesOrNo(false)
			}
		}

		if len(col.SkipRange) > 0 {
			_, err := semver.ParseRange(col.SkipRange)
			if err != nil {
				col.InvalidSkipRange = pkg.GetYesOrNo(true)
			} else {
				col.InvalidSkipRange = pkg.GetYesOrNo(false)
			}
		}

		// Ignore this check if the head-only flag was used
		if !d.Flags.HeadOnly {
			if len(col.Replace) > 0 {
				// check if found replace
				col.FoundReplace = pkg.GetYesOrNo(false)
				for _, b := range d.AuditBundle {
					if b.OperatorBundleName == col.Replace {
						col.FoundReplace = pkg.GetYesOrNo(true)
						break
					}
				}
			}
		}

		allColumns = append(allColumns, col)
	}

	finalReport := Report{}
	finalReport.Flags = d.Flags
	finalReport.Columns = allColumns
	return finalReport
}

func (d *Data) OutputReport() error {

	report := d.PrepareReport()

	switch d.Flags.OutputFormat {
	case pkg.Xls:
		if err := report.writeXls(); err != nil {
			return err
		}
	case pkg.JSON:
		if err := report.writeJSON(); err != nil {
			return err
		}
	default:
		return fmt.Errorf("invalid output format : %s", d.Flags.OutputFormat)
	}
	return nil
}

func (d *Data) BuildBundlesQuery() (string, error) {
	query := sq.Select("o.name, o.csv, o.bundlepath, o.version, o.skiprange, o.replaces, o.skips").From(
		"operatorbundle o")

	if d.Flags.HeadOnly {
		query = sq.Select("o.name, o.csv, o.bundlepath, o.version, o.skiprange, o.replaces, o.skips").From(
			"operatorbundle o, channel c")
		query = query.Where("c.head_operatorbundle_name == o.name")
	}
	if d.Flags.Limit > 0 {
		query = query.Limit(uint64(d.Flags.Limit))
	}
	if len(d.Flags.Filter) > 0 {
		query = sq.Select("o.name, o.csv, o.bundlepath, o.version, o.skiprange, o.replaces, o.skips").From(
			"operatorbundle o, channel_entry c")
		like := "'%" + d.Flags.Filter + "%'"
<<<<<<< HEAD
		query = query.Where(fmt.Sprintf("o.name like %s", like))
=======
		query = query.Where(fmt.Sprintf("c.operatorbundle_name == o.name AND c.package_name like %s", like))
>>>>>>> 6ad6d04d
	}

	query.OrderBy("o.name")

	sql, _, err := query.ToSql()
	if err != nil {
		return "", fmt.Errorf("unable to create sql : %s", err)
	}
	return sql, nil
}<|MERGE_RESOLUTION|>--- conflicted
+++ resolved
@@ -147,11 +147,7 @@
 		query = sq.Select("o.name, o.csv, o.bundlepath, o.version, o.skiprange, o.replaces, o.skips").From(
 			"operatorbundle o, channel_entry c")
 		like := "'%" + d.Flags.Filter + "%'"
-<<<<<<< HEAD
-		query = query.Where(fmt.Sprintf("o.name like %s", like))
-=======
 		query = query.Where(fmt.Sprintf("c.operatorbundle_name == o.name AND c.package_name like %s", like))
->>>>>>> 6ad6d04d
 	}
 
 	query.OrderBy("o.name")
