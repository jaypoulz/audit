// Copyright 2021 The Audit Authors
//
// Licensed under the Apache License, Version 2.0 (the "License");
// you may not use this file except in compliance with the License.
// You may obtain a copy of the License at
//
//     http://www.apache.org/licenses/LICENSE-2.0
//
// Unless required by applicable law or agreed to in writing, software
// distributed under the License is distributed on an "AS IS" BASIS,
// WITHOUT WARRANTIES OR CONDITIONS OF ANY KIND, either express or implied.
// See the License for the specific language governing permissions and
// limitations under the License.

package channels

import (
	"fmt"
	"strings"

	sq "github.com/Masterminds/squirrel"
	"github.com/operator-framework/api/pkg/operators/v1alpha1"

	"github.com/operator-framework/audit/pkg"
	"github.com/operator-framework/audit/pkg/models"
	"github.com/operator-framework/audit/pkg/reports/bundles"
)

type Data struct {
	AuditChannel []models.AuditChannel
	Flags        BindFlags
}

func (d *Data) PrepareReport() Report {
	var allColumns []Columns
	for _, auditCha := range d.AuditChannel {

		col := Columns{}
		col.PackageName = auditCha.PackageName
		col.ChannelName = auditCha.ChannelName
		col.IsFollowingNameConvention = isFollowingConventional(auditCha.ChannelName)

		var allBundles []bundles.Columns
		for _, v := range auditCha.AuditBundles {

			bundles := bundles.Columns{}

			var csv *v1alpha1.ClusterServiceVersion
			if v.Bundle != nil && v.Bundle.CSV != nil {
				csv = v.Bundle.CSV
			} else if v.CSVFromIndexDB != nil {
				csv = v.CSVFromIndexDB
			}

			bundles.AddDataFromCSV(csv)
			bundles.AddDataFromBundle(v.Bundle)
			allBundles = append(allBundles, bundles)
		}

		var auditErrors []error

		foundInvalidSkipRange := false
		foundInvalidVersioning := false

		var missingReplace []string
		for _, v := range allBundles {
			if !foundInvalidVersioning && v.InvalidVersioning == pkg.GetYesOrNo(true) {
				foundInvalidVersioning = true
			}
			if !foundInvalidSkipRange && len(v.InvalidSkipRange) > 0 && v.InvalidSkipRange == pkg.GetYesOrNo(true) {
				foundInvalidSkipRange = true
			}
			if len(v.Replace) > 0 && v.FoundReplace == pkg.GetYesOrNo(false) {
				missingReplace = append(missingReplace, v.Replace)
			}

		}

		col.MissingReplaces = missingReplace
		col.FoundAllReplaces = len(missingReplace) == 0
		col.HasInvalidVersioning = foundInvalidVersioning
		col.HasInvalidSkipRange = foundInvalidSkipRange
		col.AuditErrors = auditErrors
		allColumns = append(allColumns, col)
	}

	finalReport := Report{}
	finalReport.Flags = d.Flags
	finalReport.Columns = allColumns
	return finalReport
}

func (d *Data) OutputReport() error {
	report := d.PrepareReport()
	switch d.Flags.OutputFormat {
	case pkg.Xls:
		if err := report.writeXls(); err != nil {
			return err
		}
	case pkg.JSON:
		if err := report.writeJSON(); err != nil {
			return err
		}
	default:
		return fmt.Errorf("invalid output format : %s", d.Flags.OutputFormat)
	}
	return nil
}

func (d *Data) BuildChannelsQuery() (string, error) {
	query := sq.Select("name, package_name, " +
		"head_operatorbundle_name").From("channel")

	if d.Flags.Limit > 0 {
		query = query.Limit(uint64(d.Flags.Limit))
	}

	if len(d.Flags.Filter) > 0 {
<<<<<<< HEAD
		like := "%" + d.Flags.Filter + "%"
		query = query.Where(fmt.Sprintf("package_name like %s", like))
=======
		like := "'%" + d.Flags.Filter + "%'"
		query = query.Where(fmt.Sprintf("name like %s", like))
>>>>>>> ca2a3e4b
	}

	query.OrderBy("name")
	sql, _, err := query.ToSql()
	if err != nil {
		return "", fmt.Errorf("unable to create sql : %s", err)
	}
	return sql, nil
}

// isFollowingConventional will check the channels.
func isFollowingConventional(channel string) bool {
	const preview = "preview"
	const stable = "stable"
	const fast = "fast"

	if !strings.HasPrefix(channel, preview) &&
		!strings.HasPrefix(channel, stable) &&
		!strings.HasPrefix(channel, fast) {
		return false
	}

	return true
}<|MERGE_RESOLUTION|>--- conflicted
+++ resolved
@@ -116,13 +116,8 @@
 	}
 
 	if len(d.Flags.Filter) > 0 {
-<<<<<<< HEAD
-		like := "%" + d.Flags.Filter + "%"
+		like := "'%" + d.Flags.Filter + "%'"
 		query = query.Where(fmt.Sprintf("package_name like %s", like))
-=======
-		like := "'%" + d.Flags.Filter + "%'"
-		query = query.Where(fmt.Sprintf("name like %s", like))
->>>>>>> ca2a3e4b
 	}
 
 	query.OrderBy("name")
